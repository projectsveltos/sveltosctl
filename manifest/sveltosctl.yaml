apiVersion: v1
kind: Namespace
metadata:
  name: projectsveltos
---
apiVersion: v1
kind: ServiceAccount
metadata:
  name: sveltosctl
  namespace: projectsveltos
---
apiVersion: v1
kind: Service
metadata:
  name: sveltosctl
  namespace: projectsveltos
  labels:
    app: sveltosctl
spec:
  ports:
  - port: 80
    name: web
  clusterIP: None
  selector:
    app.kubernetes.io/name: sveltosctl
---
apiVersion: apps/v1
kind: StatefulSet
metadata:
  name: sveltosctl
  namespace: projectsveltos
  labels:
    app.kubernetes.io/name: sveltosctl
spec:
  selector:
    matchLabels:
      app.kubernetes.io/name: sveltosctl
  replicas: 1
  serviceName: "sveltosctl"
  minReadySeconds: 10
  template:
    metadata:
      labels:
        app.kubernetes.io/name: sveltosctl
    spec:
      serviceAccountName: sveltosctl
      containers:
      - name: sveltosctl
<<<<<<< HEAD
        image: gianlucam76/sveltosctl-amd64:main
=======
        image: gianlucam76/sveltosctl-amd64:v0.2.0
>>>>>>> 02a279e3
        imagePullPolicy: IfNotPresent
        command:
          - /sveltosctl
        args:
          - snapshot
          - reconciler
        securityContext:
          allowPrivilegeEscalation: false
          readOnlyRootFilesystem: true
          runAsUser: 0
        volumeMounts:
        - mountPath: /snapshot
          name: snapshot
        - mountPath: /etc/localtime
          name: tz-config
      volumes:
      - hostPath:
          path: /usr/share/zoneinfo/America/Los_Angeles
        name: tz-config
  volumeClaimTemplates:
  - metadata:
      name: snapshot
    spec:
      accessModes: [ "ReadWriteOnce" ]
      storageClassName: "standard"
      resources:
        requests:
          storage: 1Gi
---
kind: ClusterRole
apiVersion: rbac.authorization.k8s.io/v1
metadata:
  name: sveltosctl
rules:
  - apiGroups: [""]
    resources:
      - configmaps
      - secrets
      - namespaces
    verbs:
      - get
      - list
      - create
      - update
  - apiGroups: ["config.projectsveltos.io"]
    resources:
      - clusterconfigurations
      - clusterreports
    verbs:
      - get
      - list
  - apiGroups: ["config.projectsveltos.io"]
    resources:
      - clusterprofiles
    verbs:
      - get
      - list
      - create
      - update
  - apiGroups: ["lib.projectsveltos.io"]
    resources:
      - classifiers
    verbs:
      - get
      - list 
  - apiGroups: ["utils.projectsveltos.io"]
    resources:
      - snapshots
    verbs:
      - get
      - list
      - watch
      - update
  - apiGroups: ["utils.projectsveltos.io"]
    resources:
    - snapshots/finalizers
    verbs:
    - patch
    - update      
  - apiGroups: ["utils.projectsveltos.io"]
    resources:
      - snapshots/status
    verbs:
      - '*'
  - apiGroups: ["cluster.x-k8s.io"]
    resources:
      - clusters
    verbs:
      - get
      - list
      - watch
      - update
---
apiVersion: rbac.authorization.k8s.io/v1
kind: ClusterRoleBinding
metadata:
  name: sveltosctl
roleRef:
  apiGroup: rbac.authorization.k8s.io
  kind: ClusterRole
  name: sveltosctl
subjects:
- kind: ServiceAccount
  name: sveltosctl
  namespace: projectsveltos <|MERGE_RESOLUTION|>--- conflicted
+++ resolved
@@ -46,11 +46,7 @@
       serviceAccountName: sveltosctl
       containers:
       - name: sveltosctl
-<<<<<<< HEAD
-        image: gianlucam76/sveltosctl-amd64:main
-=======
         image: gianlucam76/sveltosctl-amd64:v0.2.0
->>>>>>> 02a279e3
         imagePullPolicy: IfNotPresent
         command:
           - /sveltosctl
