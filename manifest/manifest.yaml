apiVersion: v1
kind: Namespace
metadata:
  name: projectsveltos
---
apiVersion: v1
kind: ServiceAccount
metadata:
  name: sveltosctl
  namespace: projectsveltos
---
apiVersion: v1
kind: Service
metadata:
  name: sveltosctl
  namespace: projectsveltos
  labels:
    app: sveltosctl
spec:
  ports:
  - port: 80
    name: web
  clusterIP: None
  selector:
    app.kubernetes.io/name: sveltosctl
---
apiVersion: apps/v1
kind: StatefulSet
metadata:
  name: sveltosctl
  namespace: projectsveltos
  labels:
    app.kubernetes.io/name: sveltosctl
spec:
  selector:
    matchLabels:
      app.kubernetes.io/name: sveltosctl
  replicas: 1
  serviceName: "sveltosctl"
  minReadySeconds: 10
  template:
    metadata:
      labels:
        app.kubernetes.io/name: sveltosctl
    spec:
      serviceAccountName: sveltosctl
      containers:
      - name: sveltosctl
<<<<<<< HEAD
        image: projectsveltos/sveltosctl-amd64:v0.15.2
=======
        image: projectsveltos/sveltosctl-amd64:v0.15.3
>>>>>>> 1988b889
        imagePullPolicy: IfNotPresent
        command:
          - /sveltosctl
        args:
          - snapshot
          - reconciler
          - v=5
        securityContext:
          allowPrivilegeEscalation: false
          readOnlyRootFilesystem: true
          runAsUser: 0
        volumeMounts:
        - mountPath: /collection
          name: collection
        - mountPath: /etc/localtime
          name: tz-config
        - mountPath: /tmp
          name: tmp
      volumes:
      - emptyDir: {}
        name: tmp
      - hostPath:
          path: /usr/share/zoneinfo/America/Los_Angeles
        name: tz-config
  volumeClaimTemplates:
  - metadata:
      name: collection
    spec:
      accessModes: [ "ReadWriteOnce" ]
      storageClassName: "standard"
      resources:
        requests:
          storage: 1Gi
---
kind: ClusterRole
apiVersion: rbac.authorization.k8s.io/v1
metadata:
  name: sveltosctl
rules:
  - apiGroups: [""]
    resources:
      - configmaps
      - secrets
      - namespaces
    verbs:
      - get
      - list
      - create
      - update
  - apiGroups: ["config.projectsveltos.io"]
    resources:
      - clusterconfigurations
      - clusterreports
    verbs:
      - get
      - list
  - apiGroups: ["config.projectsveltos.io"]
    resources:
      - clusterprofiles
    verbs:
      - get
      - list
      - create
      - update
  - apiGroups: ["lib.projectsveltos.io"]
    resources:
      - classifiers
      - eventsources
      - healthchecks
      - healthcheckreports
      - eventbasedaddons
      - addoncompliances
    verbs:
      - get
      - list
      - update
  - apiGroups: ["lib.projectsveltos.io"]
    resources:
      - sveltosclusters
    verbs:
      - get
      - list
      - update
      - watch
  - apiGroups: ["utils.projectsveltos.io"]
    resources:
      - snapshots
      - techsupports
    verbs:
      - get
      - list
      - watch
      - update
  - apiGroups: ["utils.projectsveltos.io"]
    resources:
    - snapshots/finalizers
    - techsupports/finalizers
    verbs:
    - patch
    - update      
  - apiGroups: ["utils.projectsveltos.io"]
    resources:
      - snapshots/status
      - techsupports/status
    verbs:
      - '*'
  - apiGroups: ["cluster.x-k8s.io"]
    resources:
      - clusters
      - machines
    verbs:
      - get
      - list
      - watch
      - update
  - apiGroups: ["lib.projectsveltos.io"]
    resources:
      - rolerequests
      - rolerequests/status
    verbs:
      - get
      - list
      - watch
      - update
  - apiGroups: ["apiextensions.k8s.io"]
    resources:
      - customresourcedefinitions
    verbs:
      - get
      - list
      - watch
---
apiVersion: rbac.authorization.k8s.io/v1
kind: ClusterRoleBinding
metadata:
  name: sveltosctl
roleRef:
  apiGroup: rbac.authorization.k8s.io
  kind: ClusterRole
  name: sveltosctl
subjects:
- kind: ServiceAccount
  name: sveltosctl
  namespace: projectsveltos 
---
apiVersion: apiextensions.k8s.io/v1
kind: CustomResourceDefinition
metadata:
  annotations:
    controller-gen.kubebuilder.io/version: v0.12.0
  name: snapshots.utils.projectsveltos.io
spec:
  group: utils.projectsveltos.io
  names:
    kind: Snapshot
    listKind: SnapshotList
    plural: snapshots
    singular: snapshot
  scope: Cluster
  versions:
  - name: v1alpha1
    schema:
      openAPIV3Schema:
        description: Snapshot is the Schema for the snapshot API
        properties:
          apiVersion:
            description: 'APIVersion defines the versioned schema of this representation
              of an object. Servers should convert recognized schemas to the latest
              internal value, and may reject unrecognized values. More info: https://git.k8s.io/community/contributors/devel/sig-architecture/api-conventions.md#resources'
            type: string
          kind:
            description: 'Kind is a string value representing the REST resource this
              object represents. Servers may infer this from the endpoint the client
              submits requests to. Cannot be updated. In CamelCase. More info: https://git.k8s.io/community/contributors/devel/sig-architecture/api-conventions.md#types-kinds'
            type: string
          metadata:
            type: object
          spec:
            description: SnapshotSpec defines the desired state of Snapshot
            properties:
              schedule:
                description: Schedule in Cron format, see https://en.wikipedia.org/wiki/Cron.
                type: string
              startingDeadlineSeconds:
                description: Optional deadline in seconds for starting the job if
                  it misses scheduled time for any reason.  Missed jobs executions
                  will be counted as failed ones.
                format: int64
                type: integer
              storage:
                description: Storage represents directory where snapshots will be
                  stored. It must be an existing directory. Snapshots will be stored
                  in this directory in a subdirectory named with Snapshot instance
                  name.
                type: string
              successfulSnapshotLimit:
                description: The number of successful finished snapshots to retains.
                  If specified, only SuccessfulSnapshotLimit will be retained. Once
                  such number is reached, for any new successful snapshots, the oldest
                  one is deleted.
                format: int32
                type: integer
            required:
            - schedule
            - storage
            type: object
          status:
            description: SnapshotStatus defines the observed state of Snapshot
            properties:
              failureMessage:
                description: FailureMessage provides more information about the error,
                  if any occurred
                type: string
              lastRunStatus:
                description: Status indicates what happened to last snapshot collection.
                enum:
                - Collected
                - InProgress
                - Failed
                type: string
              lastRunTime:
                description: Information when was the last time a snapshot was successfully
                  scheduled.
                format: date-time
                type: string
              nextScheduleTime:
                description: Information when next snapshot is scheduled
                format: date-time
                type: string
            type: object
        type: object
    served: true
    storage: true
    subresources:
      status: {}
---
apiVersion: apiextensions.k8s.io/v1
kind: CustomResourceDefinition
metadata:
  annotations:
    controller-gen.kubebuilder.io/version: v0.12.0
  name: techsupports.utils.projectsveltos.io
spec:
  group: utils.projectsveltos.io
  names:
    kind: Techsupport
    listKind: TechsupportList
    plural: techsupports
    singular: techsupport
  scope: Cluster
  versions:
  - name: v1alpha1
    schema:
      openAPIV3Schema:
        description: Techsupport is the Schema for the snapshot API
        properties:
          apiVersion:
            description: 'APIVersion defines the versioned schema of this representation
              of an object. Servers should convert recognized schemas to the latest
              internal value, and may reject unrecognized values. More info: https://git.k8s.io/community/contributors/devel/sig-architecture/api-conventions.md#resources'
            type: string
          kind:
            description: 'Kind is a string value representing the REST resource this
              object represents. Servers may infer this from the endpoint the client
              submits requests to. Cannot be updated. In CamelCase. More info: https://git.k8s.io/community/contributors/devel/sig-architecture/api-conventions.md#types-kinds'
            type: string
          metadata:
            type: object
          spec:
            description: TechsupportSpec defines the desired state of Techsupport
            properties:
              clusterSelector:
                description: ClusterSelector identifies clusters to collect techsupport
                  from.
                type: string
              logs:
                description: Logs indicates what pods' log to collect
                items:
                  description: LogFilter allows to select which logs to collect
                  properties:
                    labelFilters:
                      description: LabelFilters allows to filter pods based on current
                        labels.
                      items:
                        properties:
                          key:
                            description: Key is the label key
                            type: string
                          operation:
                            description: Operation is the comparison operation
                            enum:
                            - Equal
                            - Different
                            type: string
                          value:
                            description: Value is the label value
                            type: string
                        required:
                        - key
                        - operation
                        - value
                        type: object
                      type: array
                    namespace:
                      description: Namespace of the pods deployed in the Cluster.
                      type: string
                    sinceSeconds:
                      description: A relative time in seconds before the current time
                        from which to collect logs. If this value precedes the time
                        a pod was started, only logs since the pod start will be returned.
                        If this value is in the future, no logs will be returned.
                        Only one of sinceSeconds or sinceTime may be specified.
                      format: int64
                      type: integer
                  type: object
                type: array
              resources:
                description: Resources indicates what resorces to collect
                items:
                  description: Resource indicates the type of resources to collect.
                  properties:
                    fieldFilters:
                      description: 'FieldFilters allows to filter resources based
                        on current field values. Internally uses FieldSelector so
                        only fields supported by FieldSelector can be used. Current
                        list: https://github.com/kubernetes/kubernetes/blob/9d577d8a29893062dfbd669997396dbd01ab0e47/pkg/apis/core/v1/conversion.go#L33'
                      items:
                        properties:
                          field:
                            description: Field is the field
                            type: string
                          operation:
                            description: Operation is the comparison operation
                            enum:
                            - Equal
                            - Different
                            type: string
                          value:
                            description: Value is the field value
                            type: string
                        required:
                        - field
                        - operation
                        - value
                        type: object
                      type: array
                    group:
                      description: Group of the resource deployed in the Cluster.
                      type: string
                    kind:
                      description: Kind of the resource deployed in the Cluster.
                      minLength: 1
                      type: string
                    labelFilters:
                      description: LabelFilters allows to filter resources based on
                        current labels.
                      items:
                        properties:
                          key:
                            description: Key is the label key
                            type: string
                          operation:
                            description: Operation is the comparison operation
                            enum:
                            - Equal
                            - Different
                            type: string
                          value:
                            description: Value is the label value
                            type: string
                        required:
                        - key
                        - operation
                        - value
                        type: object
                      type: array
                    namespace:
                      description: Namespace of the resource deployed in the Cluster.
                        Empty for resources scoped at cluster level.
                      type: string
                    version:
                      description: Version of the resource deployed in the Cluster.
                      type: string
                  required:
                  - group
                  - kind
                  - version
                  type: object
                type: array
              schedule:
                description: Schedule in Cron format, see https://en.wikipedia.org/wiki/Cron.
                type: string
              startingDeadlineSeconds:
                description: Optional deadline in seconds for starting the job if
                  it misses scheduled time for any reason.  Missed jobs executions
                  will be counted as failed ones.
                format: int64
                type: integer
              storage:
                description: Storage represents directory where techsupports will
                  be stored. It must be an existing directory. Techsupports will be
                  stored in this directory in a subdirectory named with Techsupport
                  instance name.
                type: string
              successfulTechsupportLimit:
                description: The number of successful finished techsupport to retains.
                  If specified, only SuccessfulTechsupportLimit will be retained.
                  Once such number is reached, for any new successful snapshots, the
                  oldest one is deleted.
                format: int32
                type: integer
              tar:
                default: false
                description: If set denerates a tar file with all collected logs/resources
                type: boolean
            required:
            - clusterSelector
            - schedule
            - storage
            type: object
          status:
            description: TechsupportStatus defines the observed state of Techsupport
            properties:
              failureMessage:
                description: FailureMessage provides more information about the error,
                  if any occurred
                type: string
              lastRunStatus:
                description: Status indicates what happened to last techsupport collection.
                enum:
                - Collected
                - InProgress
                - Failed
                type: string
              lastRunTime:
                description: Information when was the last time a snapshot was successfully
                  scheduled.
                format: date-time
                type: string
              machingClusters:
                description: MatchingClusterRefs reference all the clusters currently
                  matching Techsupport
                items:
                  description: "ObjectReference contains enough information to let
                    you inspect or modify the referred object. --- New uses of this
                    type are discouraged because of difficulty describing its usage
                    when embedded in APIs. 1. Ignored fields.  It includes many fields
                    which are not generally honored.  For instance, ResourceVersion
                    and FieldPath are both very rarely valid in actual usage. 2. Invalid
                    usage help.  It is impossible to add specific help for individual
                    usage.  In most embedded usages, there are particular restrictions
                    like, \"must refer only to types A and B\" or \"UID not honored\"
                    or \"name must be restricted\". Those cannot be well described
                    when embedded. 3. Inconsistent validation.  Because the usages
                    are different, the validation rules are different by usage, which
                    makes it hard for users to predict what will happen. 4. The fields
                    are both imprecise and overly precise.  Kind is not a precise
                    mapping to a URL. This can produce ambiguity during interpretation
                    and require a REST mapping.  In most cases, the dependency is
                    on the group,resource tuple and the version of the actual struct
                    is irrelevant. 5. We cannot easily change it.  Because this type
                    is embedded in many locations, updates to this type will affect
                    numerous schemas.  Don't make new APIs embed an underspecified
                    API type they do not control. \n Instead of using this type, create
                    a locally provided and used type that is well-focused on your
                    reference. For example, ServiceReferences for admission registration:
                    https://github.com/kubernetes/api/blob/release-1.17/admissionregistration/v1/types.go#L533
                    ."
                  properties:
                    apiVersion:
                      description: API version of the referent.
                      type: string
                    fieldPath:
                      description: 'If referring to a piece of an object instead of
                        an entire object, this string should contain a valid JSON/Go
                        field access statement, such as desiredState.manifest.containers[2].
                        For example, if the object reference is to a container within
                        a pod, this would take on a value like: "spec.containers{name}"
                        (where "name" refers to the name of the container that triggered
                        the event) or if no container name is specified "spec.containers[2]"
                        (container with index 2 in this pod). This syntax is chosen
                        only to have some well-defined way of referencing a part of
                        an object. TODO: this design is not final and this field is
                        subject to change in the future.'
                      type: string
                    kind:
                      description: 'Kind of the referent. More info: https://git.k8s.io/community/contributors/devel/sig-architecture/api-conventions.md#types-kinds'
                      type: string
                    name:
                      description: 'Name of the referent. More info: https://kubernetes.io/docs/concepts/overview/working-with-objects/names/#names'
                      type: string
                    namespace:
                      description: 'Namespace of the referent. More info: https://kubernetes.io/docs/concepts/overview/working-with-objects/namespaces/'
                      type: string
                    resourceVersion:
                      description: 'Specific resourceVersion to which this reference
                        is made, if any. More info: https://git.k8s.io/community/contributors/devel/sig-architecture/api-conventions.md#concurrency-control-and-consistency'
                      type: string
                    uid:
                      description: 'UID of the referent. More info: https://kubernetes.io/docs/concepts/overview/working-with-objects/names/#uids'
                      type: string
                  type: object
                  x-kubernetes-map-type: atomic
                type: array
              nextScheduleTime:
                description: Information when next snapshot is scheduled
                format: date-time
                type: string
            type: object
        type: object
    served: true
    storage: true
    subresources:
      status: {}<|MERGE_RESOLUTION|>--- conflicted
+++ resolved
@@ -46,11 +46,7 @@
       serviceAccountName: sveltosctl
       containers:
       - name: sveltosctl
-<<<<<<< HEAD
-        image: projectsveltos/sveltosctl-amd64:v0.15.2
-=======
         image: projectsveltos/sveltosctl-amd64:v0.15.3
->>>>>>> 1988b889
         imagePullPolicy: IfNotPresent
         command:
           - /sveltosctl
